## Features

- Launch a PySide6 desktop application for analysis
- Run a Flask based dashboard to review run results
- Optional Guard Mode for automatically watching a folder
- Live capture of network traffic using tshark
- Manage optional tools via the built in tool manager
- Configurable prompt templates for LLM based analysis
- System resource monitoring with psutil
- Optional security scans using lynis or osquery
- Nmap network scanning integration
- Aggregated system log collection
- Automated remediation suggestions based on LLM tags

## Requirements

Python 3.11+ and the dependencies listed in `requirements.txt` are required. You can install them with

```bash
pip install -r requirements.txt
```

Some features require additional third party tools (e.g. Wireshark or Eclipse MAT) which can be downloaded through the Tool Manager dialog.

## Usage

Run the GUI directly:

```bash
python main.py
```

or start the dashboard manually:

```bash
python main.py dashboard
```

Then browse to [http://localhost:5000/](http://localhost:5000/) to view the web dashboard.

The application stores output under the `Resultat` directory.

### Guard Mode

Guard Mode continuously monitors a chosen folder and automatically processes any new `.hprof`, `.pcap`, `.pcapng` or `.txt` files that appear. Enable it from the **Dashboard & Guard Mode** tab in the GUI by selecting a folder and setting the scan interval. When a stable file is detected it is queued for analysis and the results become available in the dashboard.

The HTML templates backing the dashboard UI can be found under the [`templates`](templates/) directory, for example [index.html](templates/index.html) lists all recorded analysis runs.

<<<<<<< HEAD
## Packaging
=======
## Packaging

You can create a portable ZIP archive of the application using the provided
`package.py` helper script:

```bash
python package.py
```

The script bundles all essential files while excluding caches and large
artifacts, outputting a timestamped zip file in the project root.
>>>>>>> 8e67a082
<|MERGE_RESOLUTION|>--- conflicted
+++ resolved
@@ -46,9 +46,6 @@
 
 The HTML templates backing the dashboard UI can be found under the [`templates`](templates/) directory, for example [index.html](templates/index.html) lists all recorded analysis runs.
 
-<<<<<<< HEAD
-## Packaging
-=======
 ## Packaging
 
 You can create a portable ZIP archive of the application using the provided
@@ -59,5 +56,4 @@
 ```
 
 The script bundles all essential files while excluding caches and large
-artifacts, outputting a timestamped zip file in the project root.
->>>>>>> 8e67a082
+artifacts, outputting a timestamped zip file in the project root.