--- conflicted
+++ resolved
@@ -47,22 +47,4 @@
 [`templates`](templates/) directory, for example
 [index.html](templates/index.html) lists all recorded analysis runs.
 
-## Packaging
-
-<<<<<<< HEAD
-`package.py` can be used to create a zip archive of the application while excluding large model files and temporary output.
-
-## Testing
-
-Run the unit tests with:
-
-```bash
-pytest
-```
-
-Tests run automatically on GitHub Actions:
-
-[![Tests](https://github.com/<owner>/techbehandler/actions/workflows/python-app.yml/badge.svg)](https://github.com/<owner>/techbehandler/actions/workflows/python-app.yml)
-=======
-
->>>>>>> 8065a929
+## Packaging